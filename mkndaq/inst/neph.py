"""
Define a class NE300 facilitating communication with a Acoem NE-300 nephelometer.

@author: joerg.klausen@meteoswiss.ch
"""

import os
import datetime
import logging
import shutil
import socket
import struct
import time
import zipfile
import timeit
import warnings

import colorama

from mkndaq.utils import datetimebin

class NEPH:
    """
    Instrument of type Acoem NE-300 or Ecotech Aurora 3000 nephelometer with methods, attributes for interaction.
    """
    # __datadir = ""
    # __datafile = ""
    # __datafile_to_stage = None
    # __logdir = None
    # __serial_id = None
    # __logfile = None
    # __logfile_to_stage = None
    # _log = None
    # _logger = None
    # __name = None
    # __reporting_interval = None
    # __sockaddr = ""
    # __socksleep = None
    # __socktout = None
    # __staging = None
    # __zip = False
    # __protocol = None

    def __init__(self, name: str, config: dict, verbosity: int=0) -> None:
        """
        Initialize instrument class.

        :param name: name of instrument
        :param config: dictionary of attributes defining instrument, serial port and more
            - config[name]['type']
            - config[name]['serial_number']
            - config[name]['serial_id']
            - config[name]['socket']['host']
            - config[name]['socket']['port']
            - config[name]['socket']['timeout']
            - config[name]['socket']['sleep']
            - config['logs']
            - config[name]['get_data_interval']
            - config[name]['reporting_interval']
            - config[name]['zero_check_duration']
            - config[name]['span_check_duration']
            - config['staging']['path'])
            - config[name]['staging_zip']
            - config['protocol']
        """
        colorama.init(autoreset=True)

        try:
            # setup logging
            if 'logs' in config.keys():
                self._log = True
                logs = os.path.expanduser(config['logs'])
                os.makedirs(logs, exist_ok=True)
                logfile = f"{time.strftime('%Y%m%d')}.log"
                self._logger = logging.getLogger(__name__)
                logging.basicConfig(level=logging.DEBUG,
                                    format='%(asctime)s %(name)-12s %(levelname)-8s %(message)s',
                                    datefmt='%y-%m-%d %H:%M:%S',
                                    filename=str(os.path.join(logs, logfile)),
                                    filemode='a')

            # read instrument control properties for later use
            self.__name = name
            self._type = config[name]['type']
            self.__serial_number = config[name]['serial_number']
            self.__serial_id = config[name]['serial_id']

            # configure tcp/ip
            self.__sockaddr = (config[name]['socket']['host'],
                             config[name]['socket']['port'])
            self.__socktout = config[name]['socket']['timeout']
            # self.__socksleep = config[name]['socket']['sleep']
            
            # flag to maintain state to prevent concurrent tcpip communication in a threaded setup
            self.__tcpip_line_is_busy = False

            # configure comms protocol
            if config[name]['protocol'] in ["acoem", "legacy"]:
                self.__protocol = config[name]['protocol']
            else:
                raise ValueError("Communication protocol not recognized.")

            # sampling, aggregation, reporting/storage
            self.__get_data_interval = config[name]['get_data_interval']
            self.__reporting_interval = config['reporting_interval']

            # zero and span check durations
            self.__zero_check_duration = config[name]['zero_check_duration']
            self.__span_check_duration = config[name]['span_check_duration']

            # setup data and log directory
            datadir = os.path.expanduser(config['data'])
            self.__datadir = os.path.join(datadir, name, "data")
            os.makedirs(self.__datadir, exist_ok=True)
            self.__logdir = os.path.join(datadir, name, "logs")
            os.makedirs(self.__logdir, exist_ok=True)

            # staging area for files to be transfered
            self.__staging = os.path.expanduser(config['staging']['path'])
            self.__datafile_to_stage = None
            self.__zip = config[name]['staging_zip']

            self.__verbosity = config[name]['verbosity']

            if self.__verbosity>0:
                print(f"# Initialize NEPH (name: {self.__name}  S/N: {self.__serial_number})")

                id = self.get_id(verbosity=verbosity)
                if id=={}:
                    warnings.warn(f"Could not communicate with instrument. Protocol set to '{self.__protocol}'. Please verify instrument settings.")
                else:
                    print(f"  - Instrument identified itself as '{id}'.")

            # put instrument in ambient mode
            state = self.do_ambient(verbosity=verbosity)
            if state==0:
                if self.__verbosity>0:
                    print(f"  - Instrument current operation: ambient.")
                self._logger.info("Instrument current operation: ambient.")
            else:
                warnings.warn(f"Could not verify {self.__name} measurement mode as 'ambient'.")

            # get dtm from instrument, then set date and time
            self.get_set_datetime(dtm=datetime.datetime.now())

            # get logging config and save to file
            logging_config = self.get_logging_config()
            if self.__verbosity>0:
                print(f"  - Currently logged parametzers: {logging_config}.")
            self._logger.info(f"logging_config: {logging_config}")

        except Exception as err:
            if self._log:
                self._logger.error(err)
            print(err)


    def _acoem_checksum(self, x: bytes) -> bytes:
        """
        Compute the checksum of all bytes except checksum and EOT by XORing bytes from left 
        to right. (Reference: Aurora NE Series User Manual v1.2 Appendix A.1)

        Args:
            x (bytes): Bytes 1..(N-2)

        Returns:
            bytes: Checksum (1 Byte)
        """
        try:
            cs = bytes([0])
            for i in range(len(x)):
                cs = bytes([a^b for a,b in zip(cs, bytes([x[i]]))])
            return cs

        except Exception as err:
            if self._log:
                self._logger.error(err)
            print(err)
            return b''


    def _acoem_timestamp_to_datetime(self, timestamp: int) -> datetime.datetime:
        try:
            dtm = timestamp
            SS = dtm % 64
            dtm = dtm // 64
            MM = dtm % 64
            dtm = dtm // 64
            HH = dtm % 32
            dtm = dtm // 32
            dd = dtm % 32
            dtm = dtm // 32
            mm = dtm % 16
            yyyy = dtm // 16 + 2000

            return datetime.datetime(yyyy, mm, dd, HH, MM, SS)

        except Exception as err:
            if self._log:
                self._logger.error(err)
            print(err)
            return datetime.datetime(1111, 1, 1)


    def _acoem_datetime_to_timestamp(self, dtm: datetime.datetime=datetime.datetime.now()) -> bytes:
        try:
            SS = bin(dtm.time().second)[2:].zfill(6)
            MM = bin(dtm.time().minute)[2:].zfill(6)
            HH = bin(dtm.time().hour)[2:].zfill(5)
            dd = bin(dtm.date().day)[2:].zfill(5)
            mm = bin(dtm.date().month)[2:].zfill(4)
            yyyy = bin(dtm.date().year - 2000).zfill(6)

            return (int(yyyy + mm + dd + HH + MM + SS, base=2)).to_bytes(4)

        except Exception as err:
            if self._log:
                self._logger.error(err)
            print(err)
            return b''


    def _acoem_construct_parameter_id(self, base_id: int, wavelength: int, angle: int) -> int:
        """
        Construct ACOEM measurement parameter id. Cf. ACOEM manual for details.
        Parameter ID = Base ID * 1,000,000 + Wavelength * 1,000 + Angle

        Args:
            base_id (int): cf. ACOEM manual Table 45 - Aurora Base IDs for Constructed Parameters
            wavelength (int): One of <450|525|635>. Defaults to None.
            angle (int): 0 for Fullscatter, 90 for Backscatter

        Returns:
            int: _description_
        """
        return base_id * 1000000 + wavelength * 1000 + angle
    

    def _acoem_construct_message(self, command: int, parameter_id: int=0, payload: bytes=b'') -> bytes:
        """
        Construct ACOEM packet to be sent to instrument. See the ACOEM manual for explanations.
        
        Byte  |1  |2  |3  |4  |5..6     |7..10    |11       |12
              |STX|SID|CMD|ETX|msg_len  |msg_data |checksum |EOT
        STX = chr(2)
        SID = serial_id
        CMD = command
        ETX = chr(3)
        msg_len = message length
        msg_data = message data
        EOT = chr(4)

        Args:
            command (int): cf. ACOEM manual Table 19 - List of Commands
            parameter (int, optional): cf. ACOEM manual Table 46 - Aurora Parameters. Defaults to 0 (Not a valid parameter).
            payload (int, optional): _description_. Defaults to None.

        Returns:
            bytes: _description_
        """
        msg_data = bytes()
        if parameter_id>0:
            msg_data = (parameter_id).to_bytes(4)
        if len(payload)>0:
            msg_data += payload
        msg_len = len(msg_data)
        msg = bytes([2, self.__serial_id, command, 3]) + (msg_len).to_bytes(2) + msg_data
        return msg + self._acoem_checksum(msg) + bytes([4])
    

    def _acoem_bytes2int(self, response: bytes, verbosity: int=0) -> list[int]:
        """Convert byte response obtained from instrument into integers. 
    

        Args:
            response (bytes): Raw response obtained from instrument
            verbosity (int, optional): _description_. Defaults to 0.

        Returns:
            list[int]: integers corresponding to the bytes returned. NB: The resulting integers may represent IEEE encoded floats, i.e., this conversion is only meaningful for certian responses.
        """
        response_length = int(int.from_bytes(response[4:6]) / 4)
        if verbosity>1:
            print(f"response length : {response_length}")
        
        items = []
        for i in range(6, (response_length + 1) * 4 + 2, 4):
            item = int.from_bytes(response[i:(i+4)])

            if verbosity>1:
                print(f"response item{(i-2)/4:3.0f}: {item}")
            items.append(item)

        return items


    def _acoem_response2values(self, parameters: list[int], response: bytes, verbosity: int=0) -> dict:
        """Convert byte response obtained from instrument into integers, floats or datetime, depending on parameter.     

        Args:
            parameters (list[int]): Parameters requested from instrument
            response (bytes): Raw response obtained from instrument
            verbosity (int, optional): _description_. Defaults to 0.

        Returns:
            dict: dictionary with parameters and corresponding values, decoded. Parameter 1 is decoded to datetime, the others to either int or float.
        """
        data = dict()
        response_length = int(int.from_bytes(response[4:6]) / 4)
        if verbosity>1:
            print(f"response length : {response_length}")

        items_bytes = [response[i:(i+4)] for i in range(6, (response_length + 1) * 4 + 2, 4)]
        if verbosity>1:
            print(f"items: {len(items_bytes)}\nitems (bytes): {items_bytes}")

        if len(parameters)==len(items_bytes):
            data_bytes = dict(zip(parameters, items_bytes))
        else:
            raise ValueError("Number of parameters does not match number of items retrieved from response.")    

        # decode values
        for parameter, item in data_bytes.items():
            if parameter in [1, 2201]:
                data[parameter] = self._acoem_timestamp_to_datetime(int.from_bytes(item))
            elif ((parameter>1000 and parameter<5000) \
                  or (parameter>12000000 and parameter<13000000) \
                  or (parameter>14000000 and parameter<15000000) \
                  or (parameter>14000000 and parameter<15000000) \
                  or (parameter>16000000 and parameter<17000000) \
                  or (parameter>27000000 and parameter<2027000000)):
                data[parameter] = struct.unpack('>i', item)[0]
            else:
                data[parameter] = struct.unpack('>f', item)[0]

        if verbosity==1:
            print(f"response items:\n{data}")
        if verbosity>1:
            print(f"response items (bytes):\n{data_bytes}")
            print(f"response items:\n{data}")

        return data


    def _acoem_decode_logged_data(self, response: bytes, verbosity: int=0) -> list[dict]:
        """Decode the binary response received from the instrument after sending command 7.

        Args:
            response (bytes): See A.3.8 in the manual for more information
            verbosity (int, optional): _description_. Defaults to 0.

        Returns:
            list[dict]: List of dictionaries, where the keys are the parameter ids, and the values are the measured values.
        """
        # data = dict()
        all = []
        if response[2] == 7:
            # command 7 (byte 3)
            message_length = int(int.from_bytes(response[4:6]) / 4)
            response_body = response[6:-2]
            fields_per_record = int.from_bytes(response_body[12:16])
            items_per_record = fields_per_record + 4
            number_of_records = message_length // items_per_record
            if verbosity>1:
                print(f"message length (items): {message_length}")
                print(f"response body length  : {len(response_body)}")
                print(f"response body (bytes) : {response_body}")
                print(f"number of records     : {number_of_records}")

            # parse bytearray into records and records into dict of header record(s) and data records
            records = [response_body[(i*items_per_record*4):((i+1)*(items_per_record*4)-1)] for i in range(number_of_records)]
            keys = []
            values = []
            for i in range(number_of_records):
                if records[i][0]==1:
                    # header record
                    number_of_fields = int.from_bytes(records[i][12:16])
                    keys = [int.from_bytes(records[i][(16 +j*4):(16 + (j+1)*4)]) for j in range(number_of_fields)]
                elif records[i][0]==0:
                    # data record
                    number_of_fields = int.from_bytes(records[i][12:16])
                    values = [records[i][(16 +j*4):(16 + (j+1)*4)] for j in range(number_of_fields)]

                    data = dict(zip(keys, values))
                    for k, v in data.items():
                        data[k] = struct.unpack('>f', v)[0] if (k>1000 and len(v)>0) else v#b''
                    data['logging_interval'] = int.from_bytes(records[i][8:12])
                    data['dtm'] = self._acoem_timestamp_to_datetime(int.from_bytes(records[i][4:8])).strftime('%Y-%m-%d %H:%M:%S')
                    if verbosity==1:
                        print(data)
                    if verbosity>1:
                        print(f"record  {i:2.0f}: {records[i]}")
                        print(f"type    : {records[i][0]}")
                        print(f"inst op : {records[i][0]}")
                        print(f"{i}: keys: {keys}")
                        print(f"{i}: values: {values}")
                        print(data)
                    all.append(data)
            return all
        elif response[2]==0:
            # response error
            return [{'communication_error': self._acoem_decode_error(error_code=response[7])}]
        else:
            return [dict()]


    def _acoem_decode_error(self, error_code: int) -> str:
        """A.3.1 Return description of error code

        Args:
            error_code (bytes): A.3.1. Table 21 error codes

        Returns:
            str: description of error code
        """
        error_map = {0: 'checksum failed',
                     1: 'invalid command byte',
                     2: 'invalid parameter',
                     3: 'invalid message length',
                     4: 'reserved',
                     5: 'reserved',
                     6: 'reserved',
                     7: 'reserved',
                     8: 'media not connected',
                     9: 'media busy',}
        return error_map[error_code]
    

    def _legacy_timestamp_to_date_time(self, fmt: str, dte: str, tme: str) -> datetime.datetime:
        """Convert a legacy timestamp to datetime

        Args:
            fmt (str): date reporting format as string: D/M/Y, M/D/Y or Y-M-D (where D=Day, M=Month, Y=Year)
            dte (str): instrument date
            tme (str): instrument time as %H:%M:%S

        Returns:
            datetime.datetime: instrument date and time
        """
        try:
            fmt = fmt.replace(' ', '').replace('\r\n', '')
            dte = dte.replace('\r\n', '')
            tme = tme.replace('\r\n', '')
            if fmt=="D/M/Y":
                fmt = "%d/%m/%Y"
            elif fmt=="M/D/Y":
                fmt = "%m/%d/%Y"
            elif fmt=="Y-M-D":
                fmt = "%Y-%m-%d"
            else:
                raise ValueError("'fmt' not recognized.")
            return datetime.datetime.strptime(f"{dte} {tme}", f"{fmt} %H:%M:%S")

        except Exception as err:
            if self._log:
                self._logger.error(err)
            print(err)
            return datetime.datetime(1111, 1, 1, 1, 1, 1)
        

    def _acoem_logged_data_to_string(self, data: list[dict], sep: str=',') -> str:
        """Convert data retrieved using the get_logged_data to a string format ready for saving.

        Args:
            data (list[dict]): data retrieved from get_logged_data
            sep (str, optional): Separator to use for export. Defaults to ','.

        Returns:
            str: string consisting of rows of <sep>-separated items
        """
        result = []
        for d in data:
            dtm_value = d.pop('dtm')
            values = [str(dtm_value)] + [str(value) for key, value in d.items()]
            result.append(sep.join(values))

        return '\n'.join(result)


    def tcpip_comm_wait_for_line(self) -> None:                        
        t0 = time.perf_counter()
        while self.__tcpip_line_is_busy:
            time.sleep(0.1)
            if time.perf_counter() > (t0 + 3 * self.__socktout):
                msg = "'tcpip_comm_wait_for_line' timed out!"
                warnings.warn(msg)
                self._logger.warning(msg)
                break
        return


    def tcpip_comm(self, message: bytes, expect_response: bool=True, verbosity: int=0) -> bytes:
        """
        Send and receive data using ACOEM protocol
        
        Args:
            message (bytes): message data as required by the ACOEM protocol.
            expect_repsonse (bool, optional): If True, read response after sending message. Defaults to True.
            verbosity (int, optional): level of printed output, one of 0 (none), 1 (condensed), 2 (full). Defaults to 0.

        Raises:
            ValueError: if protocol is unknown.

        Returns:
            bytes: bytes returned.
        """
        try:
            # prevent other callers from proceeding if they require to send and retrieve
            self.__tcpip_line_is_busy = True

            with socket.socket(socket.AF_INET, socket.SOCK_STREAM, ) as s:
                # connect to the server
                s.settimeout(self.__socktout)
                s.connect(self.__sockaddr)

                # clear buffer (at least the first 1024 bytes, should be sufficient)
                # tmp = s.recv(128)
                start = time.perf_counter()

                # send message
                if verbosity>0:
                    print(f"message sent: {message}")
                s.sendall(message)

                # receive response
                rcvd = b''
                if expect_response:
                    if self.__protocol=='acoem':
                        while not b'\x04' in rcvd:
                        # while not rcvd.endswith(b'\x04'):
                            data = s.recv(1024)
                            if not data:
                                break
                            rcvd += data
                    elif self.__protocol=='legacy':
                        while not (rcvd.endswith(b'\r\n') or rcvd.endswith(b'\r\n\n')):
                            data = s.recv(1024)
                            rcvd += data
                    else:
                        raise ValueError('Protocol not recognized.')
                    rcvd = rcvd.strip()
                    # remove pre-ambel
                    rcvd = rcvd.replace(b'\xff\xfb\x01\xff\xfe\x01\xff\xfb\x03', b'')

                    end = time.perf_counter()    
                    if verbosity>1:
                        print(f"response (bytes): {rcvd}")
                        print(f"time elapsed (s): {end - start:0.4f}")

                # inform other callers tha line is free
                self.__tcpip_line_is_busy = False
                return rcvd

        except Exception as err:
            if self._log:
                self._logger.error(err)
            print(err)
            # inform other callers tha line is free
            self.__tcpip_line_is_busy = False
            return b''

    
    def get_instr_type(self, verbosity: int=0) -> list:
        """A.3.2 Requests details on the type of analyser being communicated with.

        Args:
            verbosity (int, optional): Verbosity for debugging purposes. Defaults to 0.

        Returns:
            list: 4 integers, namely, Model, Variant, Sub-Type, and Range.
        """
        try:
            if self.__protocol=='acoem':
                message = self._acoem_construct_message(1)
                self.tcpip_comm_wait_for_line()       
                response = self.tcpip_comm(message, verbosity=verbosity)
                return self._acoem_bytes2int(response=response, verbosity=verbosity)
            else:
                warnings.warn("Not implemented.")
                return []
        except Exception as err:
            if self._log:
                self._logger.error(err)
            print(err)
            return []


    def get_version(self, verbosity: int=0) -> list:
        """A.3.3 Requests the current firmware version running on the analyser.

        Args:
            verbosity (int, optional): Verbosity for debugging purposes. Defaults to 0.

        Returns:
            list: 2 integers, namely, Build, and Branch.
        """
        try:
            if self.__protocol=='acoem':
                message = self._acoem_construct_message(1)
                self.tcpip_comm_wait_for_line()
                response = self.tcpip_comm(message, verbosity=verbosity)        
                return self._acoem_bytes2int(response=response, verbosity=verbosity)
            else:
                warnings.warn("Not implemented.")
                return []
        except Exception as err:
            if self._log:
                self._logger.error(err)
            print(err)
            return []


    def reset(self, verbosity: int=0) -> None:
        """
        A.3.4 Forces the analyser to do a full restart.
        The payload must contain the letters REALLY exactly, as 6 4 byte words.

        Args:
            verbosity (int, optional): Verbosity for debugging purposes. Defaults to 0.

        Returns:
            None.
        """
        try:
            if self.__protocol=='acoem':
                payload = bytes([82, 69, 65, 76, 76, 89])
                message = self._acoem_construct_message(command=1, payload=payload)
            elif self.__protocol=='legacy':
                message = f"**B\r".encode()
            else:
                raise ValueError('Protocol not recognized.')
            self.tcpip_comm(message, expect_response=False, verbosity=verbosity)
            return
        except Exception as err:
            if self._log:
                self._logger.error(err)
            print(err)
    

    def get_values(self, parameters: list[int], verbosity: int=0) -> dict:
        """
        Requests the value of one or more instrument parameters.
        If the ACOEM protocol is used, cf. A.3.5 Get Values, with A.4 List of Aurora parameters.
        If the legacy protocol s used, cf. B.7 Command VI, with Table 47 VI voltage input numbers.

        Args:
            parameters (list[int]): list of parameters to query
            verbosity (int, optional): _description_. Defaults to 0.

        Returns:
            dict: requested indexes are the keys, values are the responses from the instrument, decoded.
        """
        try:
            if self.__protocol=='acoem':
                msg_data = b''
                for p in parameters:
                    msg_data += (p).to_bytes(4)
                msg_len = len(msg_data)
                msg = bytes([2, self.__serial_id, 4, 3]) + (msg_len).to_bytes(2) + msg_data
                msg += self._acoem_checksum(msg) + bytes([4])
                self.tcpip_comm_wait_for_line()                
                response = self.tcpip_comm(message=msg, verbosity=verbosity)
                data = self._acoem_response2values(parameters=parameters, response=response, verbosity=verbosity)
                return data
            elif self.__protocol=='legacy':
                items = []
                for p in parameters:
                    if p in range(100):
                        items.append(self.tcpip_comm(message=f"VI{self.__serial_id}{p:02.0f}\r".encode(), verbosity=verbosity).decode())
                    else:
                        items.append('')
                data = dict(zip(parameters, items))
                return data
            else:
                warnings.warn("Not implemented.")
                return dict()
        except Exception as err:
            if self._log:
                self._logger.error(err)
            print(err)
            return dict()


    def set_value(self, parameter_id: int, value: int, verify: bool=True, verbosity: int=0) -> int:
        """A.3.6 Sets the value of an instrument parameter.

        Args:
            parameter_id (int): Parameter to set.
            value (int): Value to be set.
            verify (bool, optional): Should the new value be queried and echoed after setting? Defaults to True.
            verbosity (int, optional): _description_. Defaults to 0.
        """
        try:
            response = int()
            if self.__protocol=='acoem':
                payload = bytes([0,0,0,value])
                message = self._acoem_construct_message(command=5, parameter_id=parameter_id, payload=payload)
                self.tcpip_comm_wait_for_line()                
                self.tcpip_comm(message=message, expect_response=False, verbosity=verbosity)
                if verify:
                    time.sleep(0.1)
                    while response!=value:
                        response = self.get_values(parameters=[parameter_id], verbosity=verbosity)[parameter_id]
                        # print(f"{time.perf_counter()} {response}")
                        time.sleep(0.1)
                    return response
                else:
                    return response
            else:
                warnings.warn("Not implemented.")
                return int()
        except Exception as err:
            if self._log:
                self._logger.error(err)
            print(err)
            return int()


    def get_logging_config(self, verbosity: int=0) -> list:
        """
        A.3.7 Return the list of parameter IDs currently being logged. 
        It is sent with zero message data length.
        The first 4 byte word of the response data is the number of fields being logged (0..500).
        Each following 4 byte word is the ID of the parameter.

        Args:
            verbosity (int, optional): Verbosity. Defaults to 0.

        Returns:
            list: Parameter IDs (integers) currently being logged
        """
        try:
            if self.__protocol=='acoem':
                message = self._acoem_construct_message(6)
                response = self.tcpip_comm(message, verbosity=verbosity)
                return self._acoem_bytes2int(response=response, verbosity=verbosity)
            else:
                warnings.warn("Not implemented.")
                return list()
        except Exception as err:
            if self._log:
                self._logger.error(err)
            print(err)
            return list()


    def get_logged_data(self, start: datetime.datetime, end: datetime.datetime, verbosity: int=0) -> list[dict]:
        """
        A.3.8 Requests all logged data over a specific date range.

        Args:
            start (datetime.datetime): Beginning of period.
            end (datetime.datetime): End of period.
            verbosity (int, optional): _description_. Defaults to 0.

        Raises:
            ValueError: _description_
            Warning: _description_

        Returns:
            list[dict]: _description_
        """
        try:
            if self.__protocol=='acoem':
                if start:
                    payload = self._acoem_datetime_to_timestamp(start)
                    if end:
                        payload += self._acoem_datetime_to_timestamp(end)
                else:
                    raise ValueError("start and/or end date not valid.")
                message = self._acoem_construct_message(command=7, payload=payload)
                response = self.tcpip_comm(message, verbosity=verbosity)
                data =  self._acoem_decode_logged_data(response=response, verbosity=verbosity)
                return data
                # # get next record
                # message = self._acoem_construct_message(command=7, payload=bytes([4]))
                # while response:=self.tcpip_comm(message, verbosity=verbosity):
                #     data.append(self._acoem_decode_logged_data(response=response, verbosity=verbosity))
            else:
                warnings.warn("Not implemented. For the legacy protocol, try 'get_all_data' or 'get_new_data'.")
                return list(dict())
        except Exception as err:
            if self._log:
                self._logger.error(err)
            print(err)
            return []


    def get_current_operation(self, verbosity: int=0) -> int:
        """
        Retrieves the operating state of the instrument. 
        If the ACOEM protocol is used, this requests Aurora parameter 4035 (cf.A.4 List of Aurora parameters).
        If the legacy protocol is used, this requests Voltage input number 71 (cf. Appendix B.7 Command: VI).

        Args:
            verbosity (int, optional): _description_. Defaults to 0.

        Returns:
            int: 0 (Normal monitoring), 1 (Zero calibration/check), 2 (Span calibration/check), 9 (Error)
        """
        try:
            if self.__protocol=='acoem':
                parameter_id = 4035
                # message = self._acoem_construct_message(command=4, parameter_id=parameter_id)
                return self.get_values(parameters=[parameter_id], verbosity=verbosity)[parameter_id]
                # return self._acoem_bytes2int(response=response, verbosity=verbosity)[0]
            elif self.__protocol=='legacy':
                response = self.tcpip_comm(message=f"VI{self.__serial_id}71\r".encode(), verbosity=verbosity).decode()
                mapping = {'000': 0, '016': 2, '032': 1}
                return mapping[response]
                # warnings.warn("Not implemented.")
            else:
                raise ValueError("Protocol not recognized.")
        except Exception as err:
            if self._log:
                self._logger.error(err)
            print(err)
            return 9


    def set_current_operation(self, state: int=0, verify: bool=True, verbosity: int=0) -> int:
        """Sets the instrument operating state by actuating the internal valve.

        Args:
            state (int, optional): 0: ambient, 1: zero, 2: span. Defaults to 0.
            verify (bool, optional): Should the value be queried and echoed after setting? Defaults to True.
            verbosity (int, optional): _description_. Defaults to 0.
        """
        try:
            if self.__protocol=='acoem':
                return self.set_value(parameter_id=4035, value=state, verify=verify, verbosity=verbosity)
            elif self.__protocol=='legacy':
                # if self.get_instr_type()[0]==158:
                warnings.warn("Not implemented for NE-300.")
                return int()
                # else:
                #     map_state = {
                #         0: "0000", 
                #         1: "0011", 
                #         2: "0001", 
                #         }
                #     message = f"DO{self.__serial_number}{map_state[state]}\r".encode()
                #     response = self.tcpip_comm(message=message, verbosity=verbosity).decode()
                #     inverse_map_state = {0: 0, 1: 2, 11: 1}
                #     # while response!=[state]:
                #     #     response = self.get_values(parameters=[71], verbosity=verbosity)    # Could be 68 (major state) rather than 71 (DO span/zero measure mode)
                #     #     # [k for k, v in inverse_map_state.items()]
                #     #     time.sleep(1)
                #     #     warnings.warn(f"Incomplete implementation. Please expand and test. Call returned {response}.")
                #     warnings.warn(f"Incomplete implementation. Please expand and test. Call returned '{response}'.")
                #     return state
            else:
                raise ValueError("Protocol not recognized.")
        except Exception as err:
            if self._log:
                self._logger.error(err)
            print(err)
            return 9


    def get_id(self, verbosity: int=0) -> dict[str, str]:
        """Get instrument type, s/w, firmware versions

        Parameters:
            verbosity (int, optional): level of printed output, one of 0 (none), 1 (condensed), 2 (full). Defaults to 0.

        Returns:
            dict: response depends on protocol
        """
        try:
            if self.__protocol=="acoem":
                instr_type = self.get_instr_type(verbosity=verbosity)
                version = self.get_version(verbosity=verbosity)
                map_instr_type = {
                        'Model': {158: 'ACOEM Aurora',
                                  },
                        'Variant': {300: 'NE-300',
                                    },
                        }
                # resp = dict(zip(['Model', 'Variant', 'Sub-Type', 'Range', 'Build', 'Branch'], instr_type + version))
                id = f"{map_instr_type['Model'][instr_type[0]]} {map_instr_type['Variant'][instr_type[1]]} Sub-Type: {instr_type[2]} Range: {instr_type[3]} "
                id += f"Build: {version[0]} Branch: {version[1]}"
                resp = {'id': id}

            elif self.__protocol=="legacy":
                resp = {'id': self.tcpip_comm(message=f"ID{self.__serial_id}\r".encode(), verbosity=verbosity).decode()}
            else:
                raise ValueError("Communication protocol unknown")

            self._logger.info(f"get_id: {resp}")
            return resp

        except Exception as err:
            if self._log:
                self._logger.error(err)
            print(err)
            return dict()


    def get_datetime(self, verbosity: int=0) -> datetime.datetime:
        """Get date and time of instrument

        Parameters:
            verbosity (int, optional): level of printed output, one of 0 (none), 1 (condensed), 2 (full). Defaults to 0.

        Returns:
            datetime.datetime: Date and time of instrument
        """
        response = datetime.datetime(1111,1,1)
        try:
            if self.__protocol=="acoem":
                msg = self._acoem_construct_message(4, 1)
                response_bytes = self.tcpip_comm(message=msg, verbosity=verbosity)
                response_int = self._acoem_bytes2int(response=response_bytes, verbosity=verbosity)[0]
                response = self._acoem_timestamp_to_datetime(response_int)
            elif self.__protocol=='legacy':
                fmt = self.tcpip_comm(message=f"VI{self.__serial_id}64\r".encode(), verbosity=verbosity).decode()
                dte = self.tcpip_comm(message=f"VI{self.__serial_id}80\r".encode(), verbosity=verbosity).decode()
                tme = self.tcpip_comm(message=f"VI{self.__serial_id}81\r".encode(), verbosity=verbosity).decode()
                response = self._legacy_timestamp_to_date_time(fmt, dte, tme)
            else:
                raise ValueError("Protocol not recognized.")
            self._logger.info(f"get_datetime: {response}")
            return response
        except Exception as err:
            if self._log:
                self._logger.error(err)
            print(err)
            return response


    def get_set_datetime(self, dtm: datetime.datetime=datetime.datetime.now(), verbosity: int=1) -> None:
        """Set date and time of instrument

        Parameters:
            dtm (datetime.datetime, optional): Date and time to be set. Defaults to time.gmtime().
            verbosity (int, optional): level of printed output, one of 0 (none), 1 (condensed), 2 (full). Defaults to 0.

        Returns:
            None
        """
        try:
            if self.__protocol=="acoem":
                # get dtm from instrument
                dtm_found = self.get_values(parameters=[1])[1].strftime('%Y-%m-%d %H:%M:%S')
                
                # set dtm of instrument
                payload = self._acoem_datetime_to_timestamp(dtm=dtm)
                msg = self._acoem_construct_message(command=5, parameter_id=1, payload=payload)
                self.tcpip_comm(message=msg, expect_response=False, verbosity=0)
                
                # get new dtm from instrument
                dtm_set = self.get_values(parameters=[1])[1].strftime('%Y-%m-%d %H:%M:%S')
            else:
                warnings.warn("Not implemented.")
                dtm_found = dict()
                dtm_set = dict()
                # resp = self.tcpip_comm1(f"**{self.__serial_id}S{dtm.strftime('%H%M%S%d%m%y')}")
                # msg = f"DateTime of instrument {self.__name} set to {dtm} ... {resp}"
                # print(f"{dtm} {msg}")
                # self._logger.info(msg)
            
            if verbosity>0:
                msg = f"dtm found: {dtm_found} > dtm after set: {dtm_set}."
                print(colorama.Fore.GREEN + f"{time.strftime('%Y-%m-%d %H:%M:%S')} [{self.__name}] {msg}")            
                self._logger.info(msg)
            return
        except Exception as err:
            if self._log:
                self._logger.error(err)
            print(err)


    def do_zero_span_check(self, verbosity: int=0) -> None:
        """
        Launch a zero check, followed by a span check.

        Parameters:
            verbosity (int, optional): ...

        Returns:
            None
        """
        dtm = now = datetime.datetime.now()

        # change operating state to ZERO
<<<<<<< HEAD
=======
        data = f"Switching to ZERO CHECK mode ..."
        print(colorama.Fore.GREEN + f"{time.strftime('%Y-%m-%d %H:%M:%S')} [{self.__name}] {data}")
>>>>>>> 28bdab16
        self.tcpip_comm_wait_for_line()
        resp = self.set_current_operation(state=1, verbosity=verbosity)
        if resp==1:
            self._logger.info(f"Instrument switched to ZERO CHECK")
        else:
            self._logger.warning(f"Instrument mode should be '1' (ZERO CHECK) but was returned as '{resp}'.")
        while dtm < now + datetime.timedelta(minutes=self.__zero_check_duration):
            now = datetime.datetime.now()
            time.sleep(1)
        
        # change operating state to SPAN
<<<<<<< HEAD
=======
        data = f"Switching to SPAN CHECK mode ..."
        print(colorama.Fore.GREEN + f"{time.strftime('%Y-%m-%d %H:%M:%S')} [{self.__name}] {data}")
>>>>>>> 28bdab16
        self.tcpip_comm_wait_for_line()
        resp = self.set_current_operation(state=2, verbosity=verbosity)
        if resp==2:
            self._logger.info(f"Instrument switched to SPAN CHECK")
        else:
            self._logger.warning(f"Instrument mode should be '2' (SPAN CHECK) but was returned as '{resp}'.")
        while dtm < now + datetime.timedelta(minutes=self.__span_check_duration):
            now = datetime.datetime.now()
            time.sleep(1)
        
        # change operating state to AMBIENT
<<<<<<< HEAD
=======
        data = f"Switching to AMBIENT mode."
        print(colorama.Fore.GREEN + f"{time.strftime('%Y-%m-%d %H:%M:%S')} [{self.__name}] {data}")
>>>>>>> 28bdab16
        self.tcpip_comm_wait_for_line()        
        resp = self.set_current_operation(state=0, verbosity=verbosity)
        if resp==0:
            self._logger.info(f"Instrument switched to AMBIENT mode")
        else:
            self._logger.warning(f"Instrument mode should be '0' (AMBIENT) but was returned as '{resp}'.")
        return


    def do_span(self, verify: bool=True, verbosity: int=0) -> int:
        """
        Override digital IO control and DOSPAN. Wrapper for set_current_operation.

        Parameters:
            verbosity (int, optional): ...

        Returns:
            int: 2: span
        """
        return self.set_current_operation(state=2, verify=verify, verbosity=verbosity)


    def do_zero(self, verify: bool=True, verbosity: int=0) -> int:
        """
        Override digital IO control and DOZERO. Wrapper for set_current_operation.

        Parameters:
            verbosity (int, optional): ...
        
        Returns:
            int: 1: zero
        """
        return self.set_current_operation(state=1, verify=verify, verbosity=verbosity)
    

    def do_ambient(self, verify: bool=True, verbosity: int=0) -> int:
        """
        Override digital IO control and return to ambient measurement. Wrapper for set_current_operation.

        Parameters:
            verbosity (int, optional): ...

        Returns:
            int: 0: ambient
        """
        self.tcpip_comm_wait_for_line()
        return self.set_current_operation(state=0, verify=verify, verbosity=verbosity)

    

    def get_status_word(self, verbosity: int=0) -> int:
        """
        Read the System status of the Aurora 3000 microprocessor board. The status word 
        is the status of the nephelometer in hexadecimal converted to decimal.

        Parameters:
    
        Returns:
            int: {<STATUS WORD>}
        """
        return int(self.tcpip_comm(f"VI{self.__serial_id}88\r".encode()).decode())


    def get_all_data(self, verbosity: int=0) -> str:
        """
        Rewind the pointer of the data logger to the first entry, then retrieve all data (cf. B.4 ***R, B.3 ***D). 
        This only works with the legacy protocol (and doesn't work very well with the NE-300).

        Parameters:
            verbosity (int, optional): level of printed output, one of 0 (none), 1 (condensed), 2 (full). Defaults to 0.

        Returns:
            str: response
        """
        try:
            if self.__protocol=="acoem":
                warnings.warn("Not implemented. Use 'get_logged_data' with specified period instead.")
            elif self.__protocol=='legacy':
                response = self.tcpip_comm(message=f"***R\r".encode(), verbosity=verbosity).decode()
                response = self.get_new_data(verbosity=verbosity)
                # response = self.tcpip_comm(message=f"***D\r".encode(), verbosity=verbosity).decode()
                return response
            else:
                raise ValueError("Protocol not implemented.")
            return str()
        except Exception as err:
            if self._log:
                self._logger.error(err)
            print(err)
            return str()


    def get_current_data(self, add_params: list=[], strict: bool=False, sep: str=' ', verbosity: int=0) -> dict:
        """
        Retrieve latest near-real-time reading on one line.
        With the legacy protocol, this uses the command 99 (cf. B.7 VI: 99), returning parameters [80,81,30,2,31,3,32,17,18,16,19,00,90].
        These are mapped to the corresponding Acoem parameters (cf. A.4 List of Aurora parametes) [1,1635000,1525000,1450000,1635090,1525090,1450090,5001,5004,5003,5002,4036,4035].
        Optionally, several more parameters can be retrieved, depending on the protocol.

        Parameters:
            add_params (list, optional): read more values and append to dictionary. Defaults to [].
            strict (bool, optional): If True, the dictionary returned is {99: response}, where response is the <sep>-separated response of the VI<serial_id>99 legacy command. Defaults to False.
            sep (str, optional): Separator applied if strict=True. Defaults to ' '.
            verbosity (int, optional): level of printed output, one of 0 (none), 1 (condensed), 2 (full). Defaults to 0.

        Returns:
            dict: Dictionary of parameters and values obtained.
        """
        parameters = [1,1635000,1525000,1450000,1635090,1525090,1450090,5001,5004,5003,5002,4036,4035]
        if add_params:
            parameters += add_params
        try:
            if self.__protocol=='acoem':
                # warnings.warn("Not implemented.")
                data = self.get_values(parameters=parameters, verbosity=verbosity)
                if strict:
                    if 1 in parameters:
                        data[1] = data[1].strftime(format=f"%d/%m/%Y{sep}%H:%M:%S")
                    response = sep.join([str(data[k]) for k, v in data.items()])
                    data = {99: response}
                # dtm = self._acoem_timestamp_to_datetime(response[1])
                # response[80] = dtm.strftime("%Y-%m-%d")
                # response[81] = dtm.strftime("%H:%M:%S")
                # response[1] = dtm
            elif self.__protocol=='legacy':
                # response = self.get_values(parameters=parameters)
                response = self.tcpip_comm(f"VI{self.__serial_id}99\r".encode(), verbosity=verbosity).decode()
                response = response.replace(", ", ",")
                if strict:
                    response = response.replace(',', sep)
                    data = {99: response}
                else:
                    response = response.split(',')
                    response = [response[0]] + [float(v) for v in response[1:]]
                    data = dict(zip(parameters, response))
                # response.insert(2, datetime.datetime.strptime(f"{response[0]} {response[1]}", "%d/%m/%Y %H:%M:%S"))
                # response = dict(zip(parameters, response))
            else:
                raise ValueError("Protocol not recognized.")
            return data
        except Exception as err:
            if self._log:
                self._logger.error(err)
            print(err)
            return dict()


    def get_new_data(self, sep: str=",", slack: int=30, save: bool=True, verbosity: int=0) -> str:
        """
        For the acoem format: Retrieve all readings from (now - get_data_interval) until now.
        For the legacy format: Retrieve all readings from current cursor.
        
        Args:
            sep (str, optional): Separator to use for output and file, respectively. Defaults to ",".
            slack (int, optional): Extends the beginning of the period by given mount of secondss. Defaults to 30.
            save (bool, optional): Should data be saved to file? Defaults to True.
            verbosity (int, optional): _description_. Defaults to 0.

        Raises:
            Warning: _description_
            ValueError: _description_

        Returns:
            str: data retrieved from logger as decoded string, including line breaks.
        """
        try:
            dtm = time.strftime('%Y-%m-%d %H:%M:%S')
            print(f"{dtm} .get_new_data (name={self.__name}, save={save})")


            if self.__protocol=='acoem':
                if self.__get_data_interval is None:
                    raise ValueError("'get_data_interval' cannot be None.")
                result = []
                end = datetime.datetime.now(datetime.timezone.utc)
<<<<<<< HEAD
                start = end - datetime.timedelta(minutes=self.__get_data_interval)
=======
                start = end - datetime.timedelta(minutes=self.__get_data_interval) - datetime.timedelta(seconds=slack)
>>>>>>> 28bdab16
                self.tcpip_comm_wait_for_line()            
                data = self.get_logged_data(start=start, end=end, verbosity=verbosity)
                if verbosity>0:
                    print(data)

                for d in data:
                    values = [str(d.pop('dtm'))] + [str(value) for key, value in d.items()]
                    result.append(sep.join(values))
                data = '\n'.join(result)
            elif self.__protocol=='legacy':
                data = self.tcpip_comm(f"***D\r".encode()).decode()
                data = data.replace('\r\n\n', '\r\n').replace(", ", ",").replace(",", sep)
            else:
                raise ValueError("Protocol not recognized.")
            
            if verbosity>0:
                print(data)

            if save:
                if self.__reporting_interval is None:
                    raise ValueError("'reporting_interval' cannot be None.")
                # generate the datafile name
                self.__datafile = os.path.join(self.__datadir, time.strftime("%Y"), time.strftime("%m"), time.strftime("%d"),
                                            "".join([self.__name, "-",
                                                    datetimebin.dtbin(self.__reporting_interval), ".dat"]))

                os.makedirs(os.path.dirname(self.__datafile), exist_ok=True)
                with open(self.__datafile, "at", encoding='utf8') as fh:
                    fh.write(data)
                    fh.close()

                if self.__staging:
                    # stage data for transfer
                    self.stage_data_file()
            return data
        
        except Exception as err:
            if self._log:
                self._logger.error(err)
            print(err)
            return ''


    def stage_data_file(self) -> None:
        """Stage a file if it is no longer written to. This is determined by checking if the path 
           of the file to be staged is different from the path of the current (data)file.

        Raises:
            ValueError: _description_
            ValueError: _description_
            ValueError: _description_
        """
        try:
            if self.__datafile is None:
                raise ValueError("__datafile cannot be None.")
            if self.__staging is None:
                raise ValueError("__staging cannot be None.")
            if self.__datadir is None:
                raise ValueError("__datadir cannot be None.")
            if self.__datafile_to_stage is None:
                self.__datafile_to_stage = self.__datafile
            elif self.__datafile_to_stage != self.__datafile:
                root = os.path.join(self.__staging, self.__name, os.path.basename(self.__datadir))
                os.makedirs(root, exist_ok=True)
                if self.__zip:
                    # create zip file
                    archive = os.path.join(root, "".join([os.path.basename(self.__datafile_to_stage)[:-4], ".zip"]))
                    with zipfile.ZipFile(archive, "w", compression=zipfile.ZIP_DEFLATED) as zf:
                        zf.write(self.__datafile_to_stage, os.path.basename(self.__datafile_to_stage))
                else:
                    shutil.copyfile(self.__datafile_to_stage, os.path.join(root, os.path.basename(self.__datafile_to_stage)))
                self.__datafile_to_stage = self.__datafile

        except Exception as err:
            if self._log:
                self._logger.error(err)
            print(err)


    def print_ssp_bssp(self) -> None:
        """Retrieve current readings and print."""
        try:
            data = self.get_values(parameters=[2635000, 2635090, 2525000, 2525090, 2450000, 2450090])
            data = f"ssp|bssp (Mm-1) r: {data[2635000]:0.4f}|{data[2635090]:0.4f} g: {data[2525000]:0.4f}|{data[2525090]:0.4f} b: {data[2450000]:0.4f}|{data[2450090]:0.4f}"
            print(colorama.Fore.GREEN + f"{time.strftime('%Y-%m-%d %H:%M:%S')} [{self.__name}] {data}")

        except Exception as err:
            if self._log:
                self._logger.error(err)
            print(colorama.Fore.RED + f"{time.strftime('%Y-%m-%d %H:%M:%S')} [{self.__name}] produced error {err}.")


    # def stage_log_file(self) -> None:
    #     """Stage a file if it is no longer written to. This is determined by checking if the path 
    #        of the file to be staged is different the path of the current (data)file.

    #     Raises:
    #         ValueError: _description_
    #         ValueError: _description_
    #         ValueError: _description_
    #     """
    #     try:
    #         if self.__logfile is None:
    #             raise ValueError("__logfile cannot be None.")
    #         if self.__staging is None:
    #             raise ValueError("__staging cannot be None.")
    #         if self.__logdir is None:
    #             raise ValueError("__logdir cannot be None.")

    #         if self.__logfile_to_stage is None:
    #             self.__logfile_to_stage = self.__logfile
    #         elif self.__logfile_to_stage != self.__logfile:
    #             root = os.path.join(self.__staging, self.__name, os.path.basename(self.__logdir))
    #             os.makedirs(root, exist_ok=True)
    #             if self.__zip:
    #                 # create zip file
    #                 archive = os.path.join(root, "".join([os.path.basename(self.__logfile_to_stage)[:-4], ".zip"]))
    #                 with zipfile.ZipFile(archive, "w", compression=zipfile.ZIP_DEFLATED) as zf:
    #                     zf.write(self.__logfile_to_stage, os.path.basename(self.__logfile_to_stage))
    #             else:
    #                 shutil.copyfile(self.__logfile_to_stage, os.path.join(root, os.path.basename(self.__logfile_to_stage)))
    #             self.__logfile_to_stage = self.__logfile

    #     except Exception as err:
    #         if self._log:
    #             self._logger.error(err)
    #         print(err)
    

# %%
if __name__ == "__main__":
    pass<|MERGE_RESOLUTION|>--- conflicted
+++ resolved
@@ -984,11 +984,8 @@
         dtm = now = datetime.datetime.now()
 
         # change operating state to ZERO
-<<<<<<< HEAD
-=======
         data = f"Switching to ZERO CHECK mode ..."
         print(colorama.Fore.GREEN + f"{time.strftime('%Y-%m-%d %H:%M:%S')} [{self.__name}] {data}")
->>>>>>> 28bdab16
         self.tcpip_comm_wait_for_line()
         resp = self.set_current_operation(state=1, verbosity=verbosity)
         if resp==1:
@@ -1000,11 +997,8 @@
             time.sleep(1)
         
         # change operating state to SPAN
-<<<<<<< HEAD
-=======
         data = f"Switching to SPAN CHECK mode ..."
         print(colorama.Fore.GREEN + f"{time.strftime('%Y-%m-%d %H:%M:%S')} [{self.__name}] {data}")
->>>>>>> 28bdab16
         self.tcpip_comm_wait_for_line()
         resp = self.set_current_operation(state=2, verbosity=verbosity)
         if resp==2:
@@ -1016,11 +1010,8 @@
             time.sleep(1)
         
         # change operating state to AMBIENT
-<<<<<<< HEAD
-=======
         data = f"Switching to AMBIENT mode."
         print(colorama.Fore.GREEN + f"{time.strftime('%Y-%m-%d %H:%M:%S')} [{self.__name}] {data}")
->>>>>>> 28bdab16
         self.tcpip_comm_wait_for_line()        
         resp = self.set_current_operation(state=0, verbosity=verbosity)
         if resp==0:
@@ -1196,11 +1187,7 @@
                     raise ValueError("'get_data_interval' cannot be None.")
                 result = []
                 end = datetime.datetime.now(datetime.timezone.utc)
-<<<<<<< HEAD
-                start = end - datetime.timedelta(minutes=self.__get_data_interval)
-=======
                 start = end - datetime.timedelta(minutes=self.__get_data_interval) - datetime.timedelta(seconds=slack)
->>>>>>> 28bdab16
                 self.tcpip_comm_wait_for_line()            
                 data = self.get_logged_data(start=start, end=end, verbosity=verbosity)
                 if verbosity>0:
